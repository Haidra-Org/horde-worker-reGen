--- conflicted
+++ resolved
@@ -1,177 +1,3 @@
-<<<<<<< HEAD
-This repository allows you to set up a AI Horde Worker to generate, post-process or analyze images for others
-
-> Note: **This worker is still in beta testing**
-
-If you want the latest information or have questions, come to [the thread in discord](https://discord.com/channels/781145214752129095/1159154031151812650)
-
-
-# AI Horde Worker reGen
-
-This repo contains the latest implementation for the [AI Horde](https://aihorde.net) Worker. This will turn your graphics card(s) into a worker for the AI Horde where you will create images for others. You you will receive in turn earn 'kudos' which will give you priority for your own generations.
-
-Alternatively you can become an Alchemist worker which is much more lightweight and can even run certain modes on CPU (i.e. without a GPU).
-
-Please note that **AMD card are not currently well supported**, but may be in the future. If you are willing to try with your AMD card, join the [discord thread](https://discord.com/channels/781145214752129095/1159154031151812650).
-
-
-## Some important details you should know before you start
-
-- If you are upgrading from `AI-Horde-Worker`, you will have to manually move your models folder to the `horde-worker-reGen` folder. This folder may be named `models` or `nataili` (depending on when you installed) and should contain a folder named `compvis`.
-- When submitting debug information **do not publish `.log` files in the discord server channels - send them to tazlin directly** as we cannot guarantee that your API key would not be in it (though, this warning should relax over time).
-- You will need to monitor the worker a little closer during the beta, as new ways of failing are possible and potentially not yet accounted for.
-  - Workers especially interested in logs should note that there is a main log (`bridge.log`) and a log for each subprocess. `bridge_0.log` is the safety process, and all ones after that (`bridge_1.log`, `brige_2.log`, etc) are inference processes.
-  - You could `Get-Content bridge_1.log -Wait` each log on windows , or `less +F bridge_1.log` on linux to monitor these logs.
-- Dynamic models is not implemented
-- Style meta load commands like `ALL SFW` are not implemented, but `BOTTOM n` has been added.
-- We recommend you start with a fresh bridge data file (`bridgeData_template.yaml` -> `bridgeData.yaml`). See Configure section
-
-- Do not set threads higher than 2.
-- Your memory usage will increase up until the number of queued jobs. It is our belief that you should set your queue size to at least 1.
-  - Feel free to try queue size 2 with threads at one or two and let me know if your kudos/hr goes up or down.
-- If you have a low amount of system memory (16gb or under), do not attempt a queue size greater than 1 if you have more than one model set to load.
-- If you plan on running SDXL, you will need to ensure at least 9 gb of system ram remains free.
-- If you have an 8 gb card, SDXL will only reliably work at max_power values close to 32. 42 was too high for tests on a 2080 in certain cases.
-
-# Installing
-
-**Please see the prior section before proceeding.**
-
-If you haven't already, go to [AI Horde and register an account](https://aihorde.net/register), then store your API key somewhere secure. Treat your API key like a password. You will need it later in these instructions. This will allow your worker to gather kudos for your account.
-
-
-### Windows
-
-#### Using git (recommended)
-
-Use these instructions if you have installed [git for windows](https://gitforwindows.org/).
-
-This option is recommended as it will make keeping your repository up to date much easier.
-
-1. Use your start menu to open `git GUI`
-1. Select "Clone Existing Repository".
-1. In the Source location put `https://github.com/Haidra-Org/horde-worker-reGen.git`
-1. In the target directory, browse to any folder you want to put the horde worker folder.
-1. Press `Clone`
-1. Open powershell (also referred to as terminal) or `cmd` from the start menu.
-c. Continue with the [Basic Usage](#Basic-Usage) instructions
-
-#### Without git
-
-Use these instructions if you do not have git for windows and do not want to install it. These instructions make updating the worker a bit more difficult down the line.
-
-1. Download [the zipped version](https://github.com/Haidra-Org/horde-worker-reGen/archive/refs/heads/main.zip)
-1. Extract it to any folder of your choice
-1. Continue with the [Basic Usage](#Basic-Usage) instructions
-
-### Linux
-
-This assumes you have git installed
-
-Open a bash terminal and run these commands (just copy-paste them all together)
-
-```bash
-git clone https://github.com/Haidra-Org/horde-worker-reGen.git
-cd horde-worker-reGen
-```
-
-Continue with the [Basic Usage](#Basic-Usage) instructions
-
-
-
-## Basic Usage
-
-The below instructions refers to `horde-bridge` or `update-runtime`. Depending on your OS, append `.cmd` for windows, or `.sh` for linux (for example, `horde-bridge.cmd` and `update-runtime.cmd` for windows).
-
-You can double click the provided script files below from a file explorer or run it from a terminal like `bash`, `cmd` depending on your OS. The latter option will allow you to **see errors in case of a crash**, so it's recommended.
-
-
-### Configure
-
-#### Manually
-
-1. Make a copy of `bridgeData_template.yaml` to `bridgeData.yaml`
-1. Edit `bridgeData.yaml` and follow the instructions within to fill in your details.
-
-#### WebUI
-
-- **WebUI config is not available on reGen yet**
-
-
-### Starting/stopping
-
-#### Starting the worker
-1. The first time you install, or when updates are required, see [Updating](#Updating) for instructions.
-
-2. Depending on the type of worker:
-   - 'Dreamer' worker (image generation): run `horde-bridge`.
-      * **Warning:** This requires a powerful GPU. You will need a GPU with at least 6GB VRAM and 16GB+ of system RAM.
-   - 'Alchemy' worker (upscaling, interrogation, etc) is not current supported and will come in a future version of reGen.
-
-
-#### Stopping the worker
-
-* In the terminal in which it's running, simply press `Ctrl+C` together.
-* The worker will finish the current jobs before exiting.
-
-
-#### Running with multiple GPUs
-
-> In the future you will not need to run multiple worker instances
-
-To use multiple GPUs each has to start their own instance. For linux, you just need to limit the run to a specific card:
-
-```
-CUDA_VISIBLE_DEVICES=0 ./horde-bridge.sh -n "My awesome instance #1"
-CUDA_VISIBLE_DEVICES=1 ./horde-bridge.sh -n "My awesome instance #2"
-```
-etc
-
-**Be warned** that you will need a very high (32-64gb+) amount of system ram depending on your settings. `queue_size` and `max_threads` increases the amount of ram required per worker substantially.
-
-## Updating
-
-The AI Horde workers are under constant improvement. You can follow progress [in our discord](https://discord.gg/3DxrhksKzn) and get notifications about updates there. If you are interested in beta notifications, go to the [#get-roles channel](https://discord.com/channels/781145214752129095/977498954616954890) and get the appropriate role.
-
-To update:
-
-1. Shut down your worker by pressing ctrl+c once and waiting for the worker to stop.
-
-1. Update this repo using the appropriate method:
-    ### git method
-
-    Use this approach if you cloned the original repository using `git clone`
-
-    1. Open a or `bash`, `cmd`, or `powershell` terminal depending on your OS
-    2. Navigate to the folder you have the AI Horde Worker repository installed if you're not already there.
-    3. run `git pull`
-
-    Afterwards run the `horde-bridge` script for your OS as usual.
-
-    ### zip method
-
-    Use this approach if you downloaded the git repository as a zip file and extracted it somewhere.
-
-
-    1. delete the `worker/` directory from your folder
-    1. Download the [repository from github as a zip file](https://github.com/db0/horde-worker-reGen/archive/refs/heads/main.zip)
-    1. Extract its contents into the same the folder you have the AI Horde Worker repository installed, overwriting any existing files
-
-1. Run the `update-runtime` script for your OS. This will update all dependencies if required.
-   - Some updates may not require this and the update notification will tell you if this is the case.
-   - When in doubt, you should run it anyway.
-   - **Advanced users**: If you do not want to use mamba or you are comfortable with python/venvs, see [README_advanced.md](README_advanced.md).
-1. Continue with [Starting/stopping](#startingstopping) instructions above
-
-
-# Model Usage
-Many models in this project use the CreativeML OpenRAIL License.  [Please read the full license here.](https://huggingface.co/spaces/CompVis/stable-diffusion-license)
-
-
-# Docker
-
-Not yet supported in reGen.
-=======
 # Below are some (possibly) outdated install steps. if you want the latest information. go here
 https://discord.com/channels/781145214752129095/1159154031151812650
 # horde-worker-reGen
@@ -209,5 +35,4 @@
 - `python run_worker.py` (to start working)
   - Please let me know if you see a variation in your kudos/hr. It does not currently report the models bonus as part of the calculation.
 
-Pressing control-c will have the worker complete any jobs in progress before ending. Please try and avoid hard killing it unless you are seeing many major errors.
->>>>>>> 1cace5a5
+Pressing control-c will have the worker complete any jobs in progress before ending. Please try and avoid hard killing it unless you are seeing many major errors.