--- conflicted
+++ resolved
@@ -1587,15 +1587,10 @@
         if self._consecutive_failed_jobs >= 3:
             logger.error(
                 "Too many consecutive failed jobs, pausing job pops. "
-<<<<<<< HEAD
-                "Please look into what happened and let the devs know.",
-            )
-=======
                 "Please look into what happened and let the devs know. ",
                 "Waiting 300 seconds...",
             )
             time.sleep(300)
->>>>>>> d7bc51c3
             return
 
         if len(self.job_deque) >= self.bridge_data.queue_size + 1:  # FIXME?
